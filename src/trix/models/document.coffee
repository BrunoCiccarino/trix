--- conflicted
+++ resolved
@@ -196,7 +196,10 @@
     @blockList = @blockList.editObjectAtIndex locationRange.index, (block) ->
       block.copyWithText(text.updateAttributesForAttachment(attributes, attachment))
 
-<<<<<<< HEAD
+  removeAttributeForAttachment: edit "removeAttributeForAttachment", (attribute, attachment) ->
+    positionRange = @getPositionRangeOfAttachment(attachment)
+    @removeAttributeAtPositionRange(attribute, positionRange)
+
   insertBlockBreakAtPositionRange: edit "insertBlockBreakAtPositionRange", (positionRange) ->
     positionRange = Trix.PositionRange.box(positionRange)
     position = positionRange.start
@@ -204,16 +207,6 @@
 
     @removeTextAtPositionRange(positionRange)
     blocks = [new Trix.Block] if location.offset is 0
-=======
-  removeAttributeForAttachment: edit "removeAttributeForAttachment", (attribute, attachment) ->
-    locationRange = @getLocationRangeOfAttachment(attachment)
-    @removeAttributeAtLocationRange(attribute, locationRange)
-
-  insertBlockBreakAtLocationRange: edit "insertBlockBreakAtLocationRange", (locationRange) ->
-    position = @blockList.findPositionAtIndexAndOffset(locationRange.index, locationRange.offset)
-    @removeTextAtLocationRange(locationRange)
-    blocks = [new Trix.Block] if locationRange.offset is 0
->>>>>>> af2391ed
     @blockList = @blockList.insertSplittableListAtPosition(new Trix.SplittableList(blocks), position)
 
   applyBlockAttributeAtPositionRange: edit "applyBlockAttributeAtPositionRange", (attributeName, value, positionRange) ->
