--- conflicted
+++ resolved
@@ -264,7 +264,6 @@
   getAttachmentPieceForAttachment: (attachment) ->
     return piece for piece in @getAttachmentPieces() when piece.attachment is attachment
 
-<<<<<<< HEAD
   expandedLocationRangeForBlockTransformation: (locationRange) ->
     {start, end} = locationRange
 
@@ -280,11 +279,6 @@
       end.offset = if endOffset isnt -1 then end.offset + endOffset else endLength
 
     new Trix.LocationRange start, end
-=======
-  attachmentIsImage: (attachment) ->
-    attachmentPiece = @getAttachmentPieceForAttachment(attachment)
-    attachmentPiece?.isImage()
->>>>>>> 9fb8ffe6
 
   rangeFromLocationRange: (locationRange) ->
     leftPosition = @blockList.findPositionAtIndexAndOffset(locationRange.start.index, locationRange.start.offset)
