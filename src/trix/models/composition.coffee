--- conflicted
+++ resolved
@@ -42,7 +42,6 @@
     @setSelectedRange(endPosition) if updatePosition
     @notifyDelegateOfInsertionAtPositionRange([startPosition, endPosition])
 
-<<<<<<< HEAD
   insertBlock: (block = new Trix.Block) ->
     document = new Trix.Document [block]
     @insertDocument(document)
@@ -56,21 +55,6 @@
 
     @setSelectedRange(endPosition)
     @notifyDelegateOfInsertionAtPositionRange([startPosition, endPosition])
-=======
-  insertDocument: (document = Trix.Document.fromString("")) ->
-    startPosition = @getPosition()
-    locationRange = @getLocationRange()
-
-    startLength = @document.getLength()
-    @document.insertDocumentAtLocationRange(document, locationRange)
-    endLength = @document.getLength()
-
-    endPosition = startPosition + (endLength - startLength)
-    @setPosition(endPosition)
-
-    insertedLocationRange = @document.locationRangeFromRange([startPosition, endPosition])
-    @notifyDelegateOfInsertionAtLocationRange(insertedLocationRange)
->>>>>>> 8f0a41c5
 
   insertString: (string, options) ->
     attributes = @getCurrentTextAttributes()
@@ -108,49 +92,28 @@
     @setPosition(position)
 
   insertLineBreak: ->
-<<<<<<< HEAD
     [startPosition, endPosition] = @getSelectedRange()
-    block = @document.getBlockAtPosition(startPosition)
-=======
-    locationRange = @getLocationRange()
-    {index, offset} = locationRange.end
-    block = @document.getBlockAtIndex(index)
->>>>>>> 8f0a41c5
+    startLocation = @document.locationFromPosition(startPosition)
+    endLocation = @document.locationFromPosition(endPosition)
+    block = @document.getBlockAtIndex(endLocation.index)
 
     if block.hasAttributes()
       if block.isListItem()
         if block.isEmpty()
-          position = @getPosition()
           @decreaseListLevel()
-          @setPosition(position)
-        else if locationRange.start.offset is 0
+          @setPosition(startPosition)
+        else if startLocation.offset is 0
           document = new Trix.Document [block.copyWithoutText()]
           @insertDocument(document)
         else
           @insertBlockBreak()
       else
-<<<<<<< HEAD
-        character = @document.getCharacterAtPosition(endPosition - 1)
-        switch
-          # Remove block attributes
-          when block.isEmpty()
-            @removeLastBlockAttribute()
-          # Break out of block after a newline (and remove the newline)
-          when character is "\n"
-            @expandSelectionInDirection("backward")
-            newBlock = block.removeLastAttribute().copyWithoutText()
-            @insertBlock(newBlock)
-          # Stay in the block, add a newline
-          else
-            @insertString("\n")
-=======
         if block.isEmpty()
           @removeLastBlockAttribute()
-        else if block.text.getStringAtRange([offset - 1, offset]) is "\n"
+        else if block.text.getStringAtRange([endLocation.offset - 1, endLocation.offset]) is "\n"
           @breakFormattedBlock()
         else
           @insertString("\n")
->>>>>>> 8f0a41c5
     else
       @insertString("\n")
 
@@ -181,43 +144,31 @@
       @insertText(text)
 
   deleteInDirection: (direction) ->
-<<<<<<< HEAD
-    [startPosition, endPosition] = positionRange = @getSelectedRange()
+    [startPosition, endPosition] = @getSelectedRange()
+    block = @getBlock()
 
     if startPosition is endPosition
-      positionRange = @getExpandedRangeInDirection(direction)
-=======
-    locationRange = @getLocationRange()
-    block = @getBlock()
-
-    if locationRange.isCollapsed()
-      if direction is "backward" and locationRange.offset is 0 and block.isEmpty()
+      startLocation = @document.locationFromPosition(startPosition)
+      if direction is "backward" and startLocation.offset is 0 and block.isEmpty()
         if @canDecreaseBlockAttributeLevel()
-          position = @getPosition()
           if block.isListItem()
             @decreaseListLevel()
           else
             @decreaseBlockAttributeLevel()
-          @setPosition(position)
+          @setPosition(startPosition)
           return
 
       range = @getExpandedRangeInDirection(direction)
-      locationRange = @document.locationRangeFromRange(range)
->>>>>>> 8f0a41c5
 
       if direction is "backward"
-        attachment = @getAttachmentAtPositionRange(positionRange)
+        attachment = @getAttachmentAtPositionRange(range)
 
     if attachment
-<<<<<<< HEAD
-      @setSelectedRange(positionRange)
-=======
->>>>>>> 8f0a41c5
       @editAttachment(attachment)
       false
     else
-      @document.removeTextAtPositionRange(positionRange)
-      @setSelectedRange(positionRange[0])
+      @document.removeTextAtPositionRange(range)
+      @setPosition(range[0])
 
   moveTextFromPositionRange: (positionRange) ->
     [position] = @getSelectedRange()
@@ -263,18 +214,14 @@
       @notifyDelegateOfCurrentAttributesChange()
 
   setTextAttribute: (attributeName, value) ->
-<<<<<<< HEAD
     return unless selectedRange = @getSelectedRange()
-    @document.addAttributeAtPositionRange(attributeName, value, selectedRange)
-=======
-    return unless locationRange = @getLocationRange()
-    if locationRange.isCollapsed()
+    [startPosition, endPosition] = selectedRange
+    if startPosition is endPosition
       if attributeName is "href"
         text = Trix.Text.textForStringWithAttributes(value, href: value)
         @insertText(text)
     else
-      @document.addAttributeAtLocationRange(attributeName, value, locationRange)
->>>>>>> 8f0a41c5
+      @document.addAttributeAtPositionRange(attributeName, value, selectedRange)
 
   setBlockAttribute: (attributeName, value) ->
     return unless selectedRange = @getSelectedRange()
@@ -299,28 +246,6 @@
     @document.removeAttributeAtPositionRange(attributeName, selectedRange)
 
   increaseBlockAttributeLevel: ->
-<<<<<<< HEAD
-    [startPosition] = @getSelectedRange()
-    block = @document.getBlockAtPosition(startPosition)
-    if attribute = block.getLastAttribute()
-      @setCurrentAttribute(attribute)
-
-  decreaseBlockAttributeLevel: ->
-    [startPosition] = @getSelectedRange()
-    block = @document.getBlockAtPosition(startPosition)
-    if attribute = block.getLastAttribute()
-      @removeCurrentAttribute(attribute)
-
-  canChangeBlockAttributeLevel: ->
-    return unless selectedRange = @getSelectedRange()
-    block = @document.getBlockAtPosition(selectedRange[0])
-    block.getAttributes().length
-
-  updateCurrentAttributes: ->
-    @currentAttributes =
-      if selectedRange = @getSelectedRange()
-        @document.getCommonAttributesAtPositionRange(selectedRange)
-=======
     if attribute = @getBlock()?.getLastAttribute()
       @setCurrentAttribute(attribute)
 
@@ -329,7 +254,8 @@
       @removeCurrentAttribute(attribute)
 
   decreaseListLevel: ->
-    {index} = @getLocationRange()
+    [startPosition] = @getSelectedRange()
+    {index} = @document.locationFromPosition(startPosition)
     endIndex = index
     attributeLevel = @getBlock().getAttributeLevel()
 
@@ -337,8 +263,9 @@
       break unless block.isListItem() and block.getAttributeLevel() > attributeLevel
       endIndex++
 
-    locationRange = new Trix.LocationRange [index, 0], [endIndex, 0]
-    @document.removeLastListAttributeAtLocationRange(locationRange)
+    startPosition = @document.positionFromLocation(index: index, offset: 0)
+    endPosition = @document.positionFromLocation(index: endIndex, offset: 0)
+    @document.removeLastListAttributeAtPositionRange([startPosition, endPosition])
 
   canIncreaseBlockAttributeLevel: ->
     return unless block = @getBlock()
@@ -355,9 +282,8 @@
 
   updateCurrentAttributes: ->
     @currentAttributes =
-      if locationRange = @getLocationRange(ignoreLock: true)
-        @document.getCommonAttributesAtLocationRange(locationRange)
->>>>>>> 8f0a41c5
+      if selectedRange = @getSelectedRange(ignoreLock: true)
+        @document.getCommonAttributesAtPositionRange(selectedRange)
       else
         {}
 
@@ -396,12 +322,8 @@
       @document.positionFromLocation(locationRange.start)
 
   setPosition: (position) ->
-<<<<<<< HEAD
     if location = @document.locationFromPosition(position)
       @setLocation(location)
-=======
-    location = @document.locationFromPosition(position)
-    @setLocation(location)
 
   setLocation: (location) ->
     locationRange = new Trix.LocationRange location
@@ -412,26 +334,18 @@
 
   setLocationRange: ->
     @delegate?.compositionDidRequestLocationRange?(arguments...)
->>>>>>> 8f0a41c5
 
   getExpandedRangeInDirection: (direction) ->
     positionRange = @getSelectedRange()
     if direction is "backward"
-<<<<<<< HEAD
-      positionRange[0]--
-    else
-      positionRange[1]++
+      positionRange[0] = @translateUTF16PositionFromOffset(positionRange[0], -1)
+    else
+      positionRange[1] = @translateUTF16PositionFromOffset(positionRange[1], 1)
     positionRange
 
   positionIsCursorTarget: (position) ->
     if location = @document.locationFromPosition(position)
       @locationIsCursorTarget(location)
-=======
-      range[0] = @translateUTF16PositionFromOffset(range[0], -1)
-    else
-      range[1] = @translateUTF16PositionFromOffset(range[1], 1)
-    range
->>>>>>> 8f0a41c5
 
   # Selection
 
@@ -513,37 +427,27 @@
   getDocument: ->
     @document.copy()
 
-<<<<<<< HEAD
+  getPreviousBlock: ->
+    if locationRange = @getLocationRange()
+      {index} = locationRange
+      @document.getBlockAtIndex(index - 1) if index > 0
+
+  getBlock: ->
+    if locationRange = @getLocationRange()
+      @document.getBlockAtIndex(locationRange.index)
+
   getAttachmentAtPositionRange: (positionRange) ->
     document = @document.getDocumentAtPositionRange(positionRange)
-=======
-  getPreviousBlock: ->
-    if locationRange = @getLocationRange()
-      {index} = locationRange
-      @document.getBlockAtIndex(index - 1) if index > 0
-
-  getBlock: ->
-    if locationRange = @getLocationRange()
-      @document.getBlockAtIndex(locationRange.index)
-
-  getAttachmentAtLocationRange: (locationRange) ->
-    document = @document.getDocumentAtLocationRange(locationRange)
->>>>>>> 8f0a41c5
     if document.toString() is "#{Trix.OBJECT_REPLACEMENT_CHARACTER}\n"
       document.getAttachments()[0]
 
   notifyDelegateOfCurrentAttributesChange: ->
     @delegate?.compositionDidChangeCurrentAttributes?(@currentAttributes)
 
-<<<<<<< HEAD
   notifyDelegateOfInsertionAtPositionRange: (positionRange) ->
     @delegate?.compositionDidPerformInsertionAtPositionRange?(positionRange)
-=======
-  notifyDelegateOfInsertionAtLocationRange: (locationRange) ->
-    @delegate?.compositionDidPerformInsertionAtLocationRange?(locationRange)
 
   translateUTF16PositionFromOffset: (position, offset) ->
     utf16string = @document.toUTF16String()
     utf16position = utf16string.offsetFromUCS2Offset(position)
-    utf16string.offsetToUCS2Offset(utf16position + offset)
->>>>>>> 8f0a41c5
+    utf16string.offsetToUCS2Offset(utf16position + offset)