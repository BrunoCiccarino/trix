--- conflicted
+++ resolved
@@ -113,15 +113,14 @@
       @insertAttachment(attachment)
 
   insertFiles: (files) ->
-<<<<<<< HEAD
-    position = @getPosition()
+    attributes = @getCurrentTextAttributes()
 
     headText = new Trix.Text
     tailText = new Trix.Text
 
     for file in files when @delegate?.compositionShouldAcceptFile(file)
       attachment = Trix.Attachment.attachmentForFile(file)
-      attachmentText = Trix.Text.textForAttachmentWithAttributes(attachment, @currentAttributes)
+      attachmentText = Trix.Text.textForAttachmentWithAttributes(attachment, attributes)
       if attachment.isPreviewable()
         attachment.setAttributes(groupable: true)
         headText = headText.appendText(attachmentText)
@@ -129,15 +128,6 @@
         tailText = tailText.appendText(attachmentText)
 
     @insertText(headText.appendText(tailText))
-=======
-    attributes = @getCurrentTextAttributes()
-    text = new Trix.Text
-    for file in files when @delegate?.compositionShouldAcceptFile(file)
-      attachment = Trix.Attachment.attachmentForFile(file)
-      attachmentText = Trix.Text.textForAttachmentWithAttributes(attachment, attributes)
-      text = text.appendText(attachmentText)
-    @insertText(text)
->>>>>>> 10657b43
 
   insertAttachment: (attachment) ->
     attributes = @getCurrentTextAttributes()
