--- conflicted
+++ resolved
@@ -16,13 +16,8 @@
   # Snapshots
 
   createSnapshot: ->
-<<<<<<< HEAD
     document: @getDocument()
-    selectedRange: @getInternalSelectedRange()
-=======
-    text: @getDocument()
     selectedRange: @getLocationRange()
->>>>>>> 8b5ea13b
 
   restoreSnapshot: ({document, selectedRange}) ->
     @document.replaceDocument(document)
@@ -61,11 +56,7 @@
     @insertDocument(document)
 
   replaceHTML: (html) ->
-<<<<<<< HEAD
-    @preserveSelectionEndPoint =>
-=======
     @preserveSelection =>
->>>>>>> 8b5ea13b
       document = Trix.Document.fromHTML(html)
       @document.replaceDocument(document)
 
@@ -246,15 +237,4 @@
   # Private
 
   getDocument: ->
-<<<<<<< HEAD
-    @document.copy()
-
-  getInternalSelectedRange: ->
-    @selectionDelegate?.getSelectedRangeOfComposition?(this)
-
-  clamp = (value, floor, ceiling) ->
-    Math.max(floor, Math.min(ceiling, value))
-=======
-    # TODO
-    @document.copy?()
->>>>>>> 8b5ea13b
+    @document.copy()