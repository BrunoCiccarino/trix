--- conflicted
+++ resolved
@@ -62,13 +62,11 @@
       @hasSameAttributesAsPiece(piece)
     )
 
-<<<<<<< HEAD
+  isEmpty: ->
+    @length is 0
+
   isSerializable: ->
     true
-=======
-  isEmpty: ->
-    @length is 0
->>>>>>> 9fb8ffe6
 
   toString: ->
     "NO"
