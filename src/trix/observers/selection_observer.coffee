--- conflicted
+++ resolved
@@ -5,21 +5,12 @@
     @element.addEventListener(event, @refresh) for event in events
     @range = getRange()
 
-<<<<<<< HEAD
-  tick: =>
-    requestAnimationFrame(@tick)
-    range = getRange()
-    unless rangesAreEqual(range, @range)
-      @delegate?.selectionDidChange?(range)
-      @range = range
-=======
   refresh: =>
     requestAnimationFrame =>
       range = getRange()
       unless rangesAreEqual(range, @range)
         @delegate?.selectionDidChange?()
         @range = range
->>>>>>> 9b94bf3b
 
   getRange = ->
     selection = window.getSelection()
