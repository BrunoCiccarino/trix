--- conflicted
+++ resolved
@@ -1,11 +1,6 @@
 #= require trix/views/block_view
 
-<<<<<<< HEAD
-{defer} = Trix.Helpers
-{walkTree, makeElement} = Trix.DOM
-=======
-{defer, walkTree} = Trix
->>>>>>> 46378dd3
+{defer, walkTree, makeElement} = Trix
 
 class Trix.DocumentView extends Trix.ObjectView
   constructor: ->
