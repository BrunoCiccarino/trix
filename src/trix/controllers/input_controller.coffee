#= require trix/observers/device_observer
#= require trix/utilities/helpers

{defer} = Trix.Helpers

class Trix.InputController
  pastedFileCount = 0

  @keyNames:
    0x08: "backspace"
    0x0D: "return"
    0x44: "d"
    0x48: "h"
    0x4f: "o"

  constructor: (@element) ->
    @deviceObserver = new Trix.DeviceObserver @element
    @deviceObserver.delegate = this

    for event, handler of @events
      @element.addEventListener(event, handler.bind(this), true)

  # Device observer delegate

  deviceDidActivateVirtualKeyboard: ->
    @virtualKeyboardIsActive = true

  deviceDidDeactivateVirtualKeyboard: ->
    delete @virtualKeyboardIsActive

  # Input handlers

  events:
    keydown: (event) ->
      if keyName = @constructor.keyNames[event.keyCode]
        context = switch
          when event.ctrlKey then @keys.control
          when event.altKey then @keys.alt
          when event.shiftKey then @keys.shift
          else @keys

        context[keyName]?.call(this, event)

    keypress: (event) ->
      return if @virtualKeyboardIsActive
      return if (event.metaKey or event.ctrlKey) and not event.altKey

      if event.which is null
        character = String.fromCharCode event.keyCode
      else if event.which isnt 0 and event.charCode isnt 0
        character = String.fromCharCode event.charCode

      if character?
        event.preventDefault()
        @delegate?.inputControllerWillPerformTyping()
        @responder?.insertString(character)

    dragenter: (event) ->
      event.preventDefault()

    dragstart: (event) ->
      target = event.target
      @draggedRange = @responder?.getLocationRange()

    dragover: (event) ->
      event.preventDefault() unless @draggedRange

    dragend: (event) ->
      delete @draggedRange

    drop: (event) ->
      event.preventDefault()
      point = [event.pageX, event.pageY]
      @responder?.setLocationRangeFromPoint(point)

      if @draggedRange
        @delegate?.inputControllerWillMoveText()
        @responder?.moveTextFromLocationRange(@draggedRange)
        delete @draggedRange

      else if files = event.dataTransfer.files
        @delegate?.inputControllerWillAttachFiles()
        for file in files
          if @responder?.insertFile(file)
            file.trixInserted = true

    cut: (event) ->
      @delegate?.inputControllerWillCutText()
      defer => @responder?.deleteBackward()

    paste: (event) ->
      event.preventDefault()
      paste = event.clipboardData

      if html = paste.getData("text/html")
        @delegate?.inputControllerWillPasteText()
        @responder?.insertHTML(html)
      else if string = paste.getData("text/plain")
        @delegate?.inputControllerWillPasteText()
        @responder?.insertString(string)

      if "Files" in paste.types
        if file = paste.items?[0]?.getAsFile?()
          if not file.name and extension = extensionForFile(file)
            file.name = "pasted-file-#{++pastedFileCount}.#{extension}"
          @delegate?.inputControllerWillAttachFiles()
          if @responder?.insertFile(file)
            file.trixInserted = true

    compositionstart: (event) ->
      @delegate?.inputControllerWillStartComposition?()
      @composing = true

    compositionend: (event) ->
      @delegate?.inputControllerWillEndComposition?()
      @composedString = event.data

    input: (event) ->
      if @composing and @composedString?
        @delegate?.inputControllerDidComposeCharacters?(@composedString) if @composedString
        delete @composedString
        delete @composing

  keys:
    backspace: (event) ->
      @delegate?.inputControllerWillPerformTyping()
      @responder?.deleteBackward()
      event.preventDefault()

    return: (event) ->
      @delegate?.inputControllerWillPerformTyping()
      @responder?.insertLineBreak()
      event.preventDefault()

    control:
      d: (event) ->
        @delegate?.inputControllerWillPerformTyping()
        @responder?.deleteForward()
        event.preventDefault()

      h: (event) ->
        @delegate?.inputControllerWillPerformTyping()
        @backspace(event)

      o: (event) ->
        @delegate?.inputControllerWillPerformTyping()
        @responder?.insertString("\n", updatePosition: false)
        event.preventDefault()

    alt:
      backspace: (event) ->
        @delegate?.inputControllerWillPerformTyping()
        @responder?.deleteWordBackward()
        event.preventDefault()

<<<<<<< HEAD
  extensionForFile = (file) ->
    file.type?.match(/\/(\w+)$/)?[1]
=======
    shift:
      return: (event) ->
        @delegate?.inputControllerWillPerformTyping()
        @responder?.insertString("\n")
        event.preventDefault()
>>>>>>> f4d630c4
<|MERGE_RESOLUTION|>--- conflicted
+++ resolved
@@ -153,13 +153,11 @@
         @responder?.deleteWordBackward()
         event.preventDefault()
 
-<<<<<<< HEAD
-  extensionForFile = (file) ->
-    file.type?.match(/\/(\w+)$/)?[1]
-=======
     shift:
       return: (event) ->
         @delegate?.inputControllerWillPerformTyping()
         @responder?.insertString("\n")
         event.preventDefault()
->>>>>>> f4d630c4
+
+  extensionForFile = (file) ->
+    file.type?.match(/\/(\w+)$/)?[1]