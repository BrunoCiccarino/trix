--- conflicted
+++ resolved
@@ -40,11 +40,7 @@
       else if event.which isnt 0 and event.charCode isnt 0
         character = String.fromCharCode event.charCode
 
-<<<<<<< HEAD
-      if character and @deviceSupportsCanceledInputEvents()
-=======
-      if character?
->>>>>>> fb47ec69
+      if character? and @deviceSupportsCanceledInputEvents()
         event.preventDefault()
         @delegate?.inputControllerWillPerformTyping()
         @responder?.insertString(character)
