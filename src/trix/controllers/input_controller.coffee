#= require trix/lib/helpers

{defer} = Trix.Helpers

class Trix.InputController
  @keyNames:
    0x08: "backspace"
    0x0D: "return"
    0x44: "d"
    0x48: "h"
    0x4f: "o"

  constructor: (@element) ->
    for event, handler of @events
      @element.addEventListener(event, handler.bind(this), true)

  # Input handlers

  events:
    keydown: (event) ->
      if keyName = @constructor.keyNames[event.keyCode]
        context = switch
          when event.ctrlKey then @keys.control
          when event.altKey then @keys.alt
          else @keys

        context[keyName]?.call(this, event)

    keypress: (event) ->
      return if (event.metaKey or event.ctrlKey) and not event.altKey

      if event.which is null
        character = String.fromCharCode event.keyCode
      else if event.which isnt 0 and event.charCode isnt 0
        character = String.fromCharCode event.charCode

<<<<<<< HEAD
      if character
=======
      if character?
        @delegate?.inputControllerWillPerformTyping()
        @responder?.insertString(character)
>>>>>>> fae92f5e
        event.preventDefault()
        @responder?.insertString(character)

    dragenter: (event) ->
      event.preventDefault()

    dragstart: (event) ->
      target = event.target

      if range = @responder?.getSelectedRange()
        @draggedRange = range

      else if Trix.DOM.within(@element, target) and target.trixPosition?
        position = target.trixPosition
        @draggedRange = [position, position + 1]

    dragover: (event) ->
      event.preventDefault() unless @draggedRange

    dragend: (event) ->
      delete @draggedRange

    drop: (event) ->
      event.preventDefault()
      point = [event.pageX, event.pageY]
      @responder?.requestPositionAtPoint(point)

      if @draggedRange
        @delegate?.inputControllerWillMoveText()
        @responder?.moveTextFromRange(@draggedRange)
        delete @draggedRange

      else if files = event.dataTransfer.files
        @delegate?.inputControllerWillAttachFiles()
        for file in files
          if @responder?.insertFile(file)
            file.trixInserted = true

    cut: (event) ->
      @delegate?.inputControllerWillCutText()
      defer => @responder?.deleteBackward()

    paste: (event) ->
      event.preventDefault()
      if html = event.clipboardData.getData("text/html")
        @delegate?.inputControllerWillPasteText()
        @responder?.insertHTML(html)
      else if string = event.clipboardData.getData("text/plain")
        @delegate?.inputControllerWillPasteText()
        @responder?.insertString(string)

    compositionstart: (event) ->
      @delegate?.inputControllerWillComposeCharacters?()
      @composing = true

    compositionend: (event) ->
      @composedString = event.data

    input: (event) ->
      if @composing
        if @composedString?
          @delegate?.inputControllerDidComposeCharacters?(@composedString)
          delete @composedString
          delete @composing

  keys:
    backspace: (event) ->
      @delegate?.inputControllerWillPerformTyping()
      @responder?.deleteBackward()
      event.preventDefault()

    return: (event) ->
      @delegate?.inputControllerWillPerformTyping()
      @responder?.insertString("\n")
      event.preventDefault()

    control:
      d: (event) ->
        @delegate?.inputControllerWillPerformTyping()
        @responder?.deleteForward()
        event.preventDefault()

      h: (event) ->
        @delegate?.inputControllerWillPerformTyping()
        @backspace(event)

      o: (event) ->
        @delegate?.inputControllerWillPerformTyping()
        @responder?.insertString("\n", updatePosition: false)
        event.preventDefault()

    alt:
      backspace: (event) ->
        @delegate?.inputControllerWillPerformTyping()
        @responder?.deleteWordBackward()
        event.preventDefault()

  logAndCancel: (event) ->
    console.log "trapped event", event.type, event
    event.preventDefault()<|MERGE_RESOLUTION|>--- conflicted
+++ resolved
@@ -34,14 +34,9 @@
       else if event.which isnt 0 and event.charCode isnt 0
         character = String.fromCharCode event.charCode
 
-<<<<<<< HEAD
-      if character
-=======
       if character?
+        event.preventDefault()
         @delegate?.inputControllerWillPerformTyping()
-        @responder?.insertString(character)
->>>>>>> fae92f5e
-        event.preventDefault()
         @responder?.insertString(character)
 
     dragenter: (event) ->
