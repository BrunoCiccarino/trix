#= require trix/controllers/abstract_editor_controller
#= require trix/controllers/input_controller
#= require trix/controllers/document_controller
#= require trix/controllers/toolbar_controller
#= require trix/models/composition
#= require trix/models/attachment_manager
#= require trix/models/undo_manager
#= require trix/models/selection_manager
#= require trix/observers/mutation_observer

class Trix.EditorController extends Trix.AbstractEditorController
  constructor: ->
    super

    @selectionManager = new Trix.SelectionManager @documentElement
    @selectionManager.delegate = this

<<<<<<< HEAD
    @documentController = new Trix.DocumentController @documentElement, @document
    @documentController.delegate = this

    @composition = new Trix.Composition
=======
    @composition = new Trix.Composition @document
>>>>>>> cc439a84
    @composition.delegate = this
    @composition.selectionDelegate = @selectionManager

    @attachmentManager = new Trix.AttachmentManager @composition
    @attachmentManager.delegate = this

    @undoManager = new Trix.UndoManager @composition

    @inputController = new Trix.InputController @documentElement
    @inputController.delegate = this
    @inputController.responder = @composition

    @mutationObserver = new Trix.MutationObserver @documentElement
    @mutationObserver.delegate = this

    @toolbarController = new Trix.ToolbarController @toolbarElement
    @toolbarController.delegate = this
    @toolbarController.updateActions()

<<<<<<< HEAD
    @composition.loadDocument(@document)

    # Focus last to ensure all focus event handlers are triggered
=======
    @documentController = new Trix.DocumentController @documentElement, @document
    @documentController.delegate = this
    @documentController.render()
>>>>>>> cc439a84
    @documentController.focus() if @config.autofocus

  # Composition delegate

  compositionDidChangeDocument: (document) ->
    @documentController.render()
    @saveSerializedText()
    @toolbarController.updateActions()

  compositionDidChangeCurrentAttributes: (currentAttributes) ->
    @toolbarController.updateAttributes(currentAttributes)
    @toolbarController.updateActions()

  compositionWillSetLocationRange: ->
    @skipSelectionLock = true

  compositionShouldAcceptFile: (file) ->
    @delegate?.shouldAcceptFile?(file)

  compositionDidAddAttachment: (attachment) ->
    managedAttachment = @attachmentManager.manageAttachment(attachment)
    @delegate?.didAddAttachment?(managedAttachment)

  compositionDidRemoveAttachment: (attachment) ->
    managedAttachment = @attachmentManager.unmanageAttachment(attachment)
    @delegate?.didRemoveAttachment?(managedAttachment)

  compositionDidStartEditingAttachment: (attachment) ->
    @attachmentLocationRange = @document.getLocationRangeOfAttachment(attachment)
    @documentController.installAttachmentEditorForAttachment(attachment)
    @selectionManager.setLocationRange(@attachmentLocationRange)

  compositionDidStopEditingAttachment: (attachment) ->
    @documentController.uninstallAttachmentEditor()
    delete @attachmentLocationRange

  # Attachment manager delegate

  attachmentManagerDidRequestRemovalOfAttachment: (attachment) ->
    @removeAttachment(attachment)

  # Document controller delegate

  documentControllerWillRender: ->
    @mutationObserver.stop()
    @selectionManager.lock() unless @skipSelectionLock

  documentControllerDidRender: ->
    @mutationObserver.start()
    @selectionManager.unlock() unless @skipSelectionLock
    delete @skipSelectionLock
    @delegate?.didRenderDocument?()

  documentControllerDidFocus: ->
    @toolbarController.hideDialog() if @dialogWantsFocus

  documentControllerDidSelectAttachment: (attachment) ->
    locationRange = @document.getLocationRangeOfAttachment(attachment)
    @composition.editAttachment(attachment)

  documentControllerWillUpdateAttachment: (attachment) ->
    @undoManager.recordUndoEntry("Edit Attachment", context: attachment.id, consolidatable: true)

  documentControllerDidRequestRemovalOfAttachment: (attachment) ->
    @removeAttachment(attachment)

  # Input controller delegate

  inputControllerWillPerformTyping: ->
    @undoManager.recordUndoEntry("Typing", context: @getLocationContext(), consolidatable: true)

  inputControllerWillCutText: ->
    @undoManager.recordUndoEntry("Cut")

  inputControllerWillPasteText: ->
    @undoManager.recordUndoEntry("Paste")

  inputControllerWillMoveText: ->
    @undoManager.recordUndoEntry("Move")

  inputControllerWillAttachFiles: ->
    @undoManager.recordUndoEntry("Drop Files")

  inputControllerWillStartComposition: ->
    @mutationObserver.stop()
    @selectionManager.lock()

  inputControllerWillEndComposition: ->
    @documentController.render()
    @selectionManager.unlock()
    @mutationObserver.start()

  inputControllerDidComposeCharacters: (composedString) ->
    @undoManager.recordUndoEntry("Typing", context: @getLocationContext(), consolidatable: true)
    @composition.insertString(composedString)

  # Selection manager delegate

  locationRangeDidChange: (locationRange) ->
    @composition.updateCurrentAttributes()
    if @attachmentLocationRange and not @attachmentLocationRange.isEqualTo(locationRange)
      @composition.stopEditingAttachment()
    @delegate?.didChangeSelection?()

  selectionManagerDidRequestBlockElements: ->
    @documentController.getBlockElements()

  # Mutation observer delegate

  elementDidMutate: (mutations) ->
    @composition.replaceHTML(@documentElement.innerHTML)

  # Toolbar controller delegate

  toolbarActions:
    undo:
      test: -> @undoManager.canUndo()
      perform: -> @undoManager.undo()
    redo:
      test: -> @undoManager.canRedo()
      perform: -> @undoManager.redo()
    link:
      test: -> @composition.canSetCurrentAttribute("href")

  toolbarCanInvokeAction: (actionName) ->
    @toolbarActions[actionName]?.test.call(this)

  toolbarDidInvokeAction: (actionName) ->
    @toolbarActions[actionName]?.perform.call(this)

  toolbarDidToggleAttribute: (attributeName) ->
    @undoManager.recordUndoEntry("Formatting", context: @getLocationContext(), consolidatable: true)
    @composition.toggleCurrentAttribute(attributeName)
    @documentController.focus()

  toolbarDidUpdateAttribute: (attributeName, value) ->
    @undoManager.recordUndoEntry("Formatting", context: @getLocationContext(), consolidatable: true)
    @composition.setCurrentAttribute(attributeName, value)
    @documentController.focus()

  toolbarWillShowDialog: (wantsFocus) ->
    @dialogWantsFocus = wantsFocus
    @composition.expandSelectionForEditing()
    @freezeSelection() if wantsFocus

  toolbarDidHideDialog: ->
    @documentController.focus()
    @thawSelection()
    delete @dialogWantsFocus

  # Selection management

  freezeSelection: ->
    unless @selectionFrozen
      @selectionManager.lock()
      @composition.freezeSelection()
      @selectionFrozen = true

  thawSelection: ->
    if @selectionFrozen
      @composition.thawSelection()
      @selectionManager.unlock()
      delete @selectionFrozen

  getLocationContext: ->
    locationRange = @selectionManager.getLocationRange()
    if locationRange?.isCollapsed() then locationRange.index else locationRange

  # Private

  removeAttachment: (attachment) ->
    @undoManager.recordUndoEntry("Delete Attachment")
    @composition.removeAttachment(attachment)<|MERGE_RESOLUTION|>--- conflicted
+++ resolved
@@ -15,14 +15,7 @@
     @selectionManager = new Trix.SelectionManager @documentElement
     @selectionManager.delegate = this
 
-<<<<<<< HEAD
-    @documentController = new Trix.DocumentController @documentElement, @document
-    @documentController.delegate = this
-
-    @composition = new Trix.Composition
-=======
     @composition = new Trix.Composition @document
->>>>>>> cc439a84
     @composition.delegate = this
     @composition.selectionDelegate = @selectionManager
 
@@ -42,15 +35,11 @@
     @toolbarController.delegate = this
     @toolbarController.updateActions()
 
-<<<<<<< HEAD
     @composition.loadDocument(@document)
 
-    # Focus last to ensure all focus event handlers are triggered
-=======
     @documentController = new Trix.DocumentController @documentElement, @document
     @documentController.delegate = this
     @documentController.render()
->>>>>>> cc439a84
     @documentController.focus() if @config.autofocus
 
   # Composition delegate
