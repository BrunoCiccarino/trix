--- conflicted
+++ resolved
@@ -108,16 +108,8 @@
     @delegate?.didRenderDocumentElement?()
 
   documentControllerDidRender: ->
-<<<<<<< HEAD
     @saveSerializedDocument()
     delete @requestedLocationRange
-=======
-    @mutationObserver.start()
-    @selectionManager.unlock() unless @skipSelectionLock
-    delete @skipSelectionLock
-    @toolbarController.updateActions()
-    @delegate?.didRenderDocument?()
->>>>>>> b29d51f2
 
   documentControllerDidFocus: ->
     @toolbarController.hideDialog()
