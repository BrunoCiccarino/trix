#= require trix/controllers/input_controller
#= require trix/controllers/text_controller
#= require trix/controllers/toolbar_controller
#= require trix/models/composition
#= require trix/models/text
#= require trix/models/undo_manager
#= require trix/lib/dom
#= require trix/lib/selection_observer
#= require trix/lib/mutation_observer
#= require trix/lib/html_parser

class Trix.EditorController
  constructor: (@config) ->
    {@textElement, @toolbarElement, @textareaElement, @inputElement, @delegate} = @config

    @text = @createText()

    @textController = new Trix.TextController @textElement, @text, @config
    @textController.delegate = this

    @composition = new Trix.Composition @text, @config
    @composition.delegate = this
    @composition.selectionDelegate = @textController

    @undoManager = new Trix.UndoManager @composition

    @inputController = new Trix.InputController @textElement
    @inputController.delegate = this
    @inputController.responder = @composition

    @selectionObserver = new Trix.SelectionObserver
    @selectionObserver.delegate = this

    @mutationObserver = new Trix.MutationObserver @textElement
    @mutationObserver.delegate = this

    @toolbarController = new Trix.ToolbarController @toolbarElement
    @toolbarController.delegate = this
    @toolbarController.updateActions()

  createText: ->
    if @textElement.textContent.trim()
      Trix.Text.fromHTML(@textElement.innerHTML)
    else if @inputElement?.value
      Trix.Text.fromJSON(@inputElement.value)
    else
      new Trix.Text

  saveSerializedText: ->
    @textareaElement.value = @textElement.innerHTML
    Trix.DOM.trigger(@textareaElement, "input")
    @inputElement?.value = @text.asJSON()

  # Composition controller delegate

  compositionDidChangeText: (composition, text) ->
    @textController.render()
    @saveSerializedText()
    @toolbarController.updateActions()

  compositionDidChangeCurrentAttributes: (composition, currentAttributes) ->
    @toolbarController.updateAttributes(currentAttributes)

  # Text controller delegate

  textControllerWillRender: ->
    @mutationObserver.stop()

  textControllerDidRender: ->
<<<<<<< HEAD
    @debugController.render()
    @mutationObserver.start()
=======
    @delegate?.didRenderText?()
>>>>>>> fae92f5e

  textControllerDidFocus: ->
    @toolbarController.hideDialog() if @dialogWantsFocus

  textControllerDidChangeSelection: ->
    @delegate?.didChangeSelection?()

  textControllerWillResizeAttachment: ->
    @undoManager.recordUndoEntry("Resize", consolidatable: true)

  # Input controller delegate

  inputControllerWillPerformTyping: ->
    @undoManager.recordUndoEntry("Typing", consolidatable: true)

  inputControllerWillCutText: ->
    @undoManager.recordUndoEntry("Cut")

  inputControllerWillPasteText: ->
    @undoManager.recordUndoEntry("Paste")

  inputControllerWillMoveText: ->
    @undoManager.recordUndoEntry("Move")

  inputControllerWillAttachFiles: ->
    @undoManager.recordUndoEntry("Drop Files")

  inputControllerWillComposeCharacters: ->
    @textController.lockSelection()

  inputControllerDidComposeCharacters: (composedString) ->
    @textController.render()
    @textController.unlockSelection()
    @undoManager.recordUndoEntry("Typing", consolidatable: true)
    @composition.insertString(composedString)

  # Selection observer delegate

  selectionDidChange: (range) ->
    @textController.selectionDidChange(range)
    @composition.updateCurrentAttributes()
    @delegate?.didChangeSelection?()

  # Mutation observer delegate

  elementDidMutate: (mutations) ->
    @composition.replaceHTML(@textElement.innerHTML)

  # Toolbar controller delegate

  toolbarActions:
    undo:
      test: -> @undoManager.canUndo()
      perform: -> @undoManager.undo()
    redo:
      test: -> @undoManager.canRedo()
      perform: -> @undoManager.redo()

  toolbarCanInvokeAction: (actionName) ->
    @toolbarActions[actionName]?.test.call(this)

  toolbarDidInvokeAction: (actionName) ->
    @toolbarActions[actionName]?.perform.call(this)

  toolbarDidToggleAttribute: (attributeName) ->
    @undoManager.recordUndoEntry("Formatting", consolidatable: true)
    @composition.toggleCurrentAttribute(attributeName)
    @textController.focus()

  toolbarDidUpdateAttribute: (attributeName, value) ->
    @undoManager.recordUndoEntry("Formatting", consolidatable: true)
    @composition.setCurrentAttribute(attributeName, value)
    @textController.focus()

  toolbarWillShowDialog: (wantsFocus) ->
    @dialogWantsFocus = wantsFocus
    @expandSelectionForEditing()
    @freezeSelection() if wantsFocus

  toolbarDidHideDialog: ->
    @textController.focus()
    @thawSelection()
    delete @dialogWantsFocus

  # Selection management

  freezeSelection: ->
    unless @selectionFrozen
      @textController.lockSelection()
      @composition.freezeSelection()
      @selectionFrozen = true

  thawSelection: ->
    if @selectionFrozen
      @textController.unlockSelection()
      @composition.thawSelection()
      delete @selectionFrozen

  expandSelectionForEditing: ->
    for key, value of Trix.attributes when value.parent
      if @composition.hasCurrentAttribute(key)
        @textController.expandSelectedRangeAroundCommonAttribute(key)
        break<|MERGE_RESOLUTION|>--- conflicted
+++ resolved
@@ -67,12 +67,8 @@
     @mutationObserver.stop()
 
   textControllerDidRender: ->
-<<<<<<< HEAD
-    @debugController.render()
     @mutationObserver.start()
-=======
     @delegate?.didRenderText?()
->>>>>>> fae92f5e
 
   textControllerDidFocus: ->
     @toolbarController.hideDialog() if @dialogWantsFocus
