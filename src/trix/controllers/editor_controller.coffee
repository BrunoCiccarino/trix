--- conflicted
+++ resolved
@@ -2,22 +2,15 @@
 #= require trix/controllers/text_controller
 #= require trix/controllers/toolbar_controller
 #= require trix/controllers/debug_controller
-<<<<<<< HEAD
+#= require trix/models/composition
+#= require trix/models/text
+#= require trix/observers/selection_observer
 #= require trix/html_parser
 
 class Trix.EditorController
   constructor: (@textElement, toolbarElement, @inputElement, debugElement) ->
     @text = @createText()
-=======
-#= require trix/models/composition
-#= require trix/models/text
-#= require trix/observers/selection_observer
 
-class Trix.EditorController
-  constructor: (textElement, toolbarElement, debugElement) ->
-    @text = new Trix.Text
-
->>>>>>> e24d3518
     @textController = new Trix.TextController textElement, @text
     @textController.delegate = this
 
@@ -38,7 +31,6 @@
     @debugController = new Trix.DebugController debugElement, @textController.textView, @composition
     @debugController.render()
 
-<<<<<<< HEAD
   createText: ->
     if @textElement.textContent.trim()
       Trix.HTMLParser.createTextFrom(@textElement)
@@ -49,7 +41,7 @@
 
   saveSerializedText: ->
     @inputElement?.value = @text.asJSON()
-=======
+
   # Composition controller delegate
 
   compositionDidChangeText: (composition, text) ->
@@ -57,7 +49,6 @@
 
   compositionDidChangeCurrentAttributes: (composition, currentAttributes) ->
     @toolbarController.updateAttributes(currentAttributes)
->>>>>>> e24d3518
 
   # Text controller delegate
 
