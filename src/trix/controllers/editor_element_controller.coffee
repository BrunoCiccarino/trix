--- conflicted
+++ resolved
@@ -20,13 +20,8 @@
   didChangeDocument: (document) ->
     @documentChangedSinceLastRender = true
 
-<<<<<<< HEAD
-  didPasteAtPositionRange: (positionRange) ->
-    triggerEvent("trix-paste", onElement: @element, attributes: {positionRange})
-=======
-  didPasteDataAtLocationRange: (pasteData, locationRange) ->
-    triggerEvent("trix-paste", onElement: @element, attributes: {pasteData, locationRange})
->>>>>>> 8f0a41c5
+  didPasteAtPositionRange: (pasteData, positionRange) ->
+    triggerEvent("trix-paste", onElement: @element, attributes: {pasteData, positionRange})
 
   shouldAcceptFile: (file) ->
     triggerEvent("trix-file-accept", onElement: @element, attributes: {file})
