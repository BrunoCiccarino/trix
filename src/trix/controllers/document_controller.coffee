--- conflicted
+++ resolved
@@ -48,65 +48,4 @@
 
   attachmentControllerDidResizeAttachmentToDimensions: (attachment, dimensions) ->
     @delegate?.textControllerWillResizeAttachment?(attachment)
-<<<<<<< HEAD
-    @document.resizeAttachmentToDimensions(attachment, dimensions)
-
-  # Selection observer delegate
-
-  selectionDidChange: (range) ->
-    @expireCachedSelectedRange()
-
-  # Composition selection delegate
-
-  getSelectedRangeOfComposition: (composition) ->
-    @getCachedSelectedRangeFromTextView()
-
-  getRangeOfCompositionAtPoint: (composition, point) ->
-    position = @getPositionAtPoint(point)
-    [position, position] if position?
-
-  getPointAtEndOfCompositionSelection: (composition) ->
-    @documentView.getPointAtEndOfSelection()
-
-  compositionDidRequestSelectionOfRange: (composition, range) ->
-    @focus()
-    @documentView.setSelectedRange(range)
-    @expireCachedSelectedRange()
-
-  # Selection
-
-  lockSelection: ->
-    if @selectionLockCount++ is 0
-      @documentView.lockSelection()
-      @expireCachedSelectedRange()
-      @delegate?.textControllerDidLockSelection?()
-
-  unlockSelection: ->
-    if --@selectionLockCount is 0
-      selectedRange = @documentView.unlockSelection()
-      @documentView.setSelectedRange(selectedRange)
-      @delegate?.textControllerDidUnlockSelection?()
-
-  expandSelectedRangeAroundCommonAttribute: (attributeName) ->
-    [left, right] = @documentView.getSelectedRange()
-    originalLeft = left
-    length = @text.getLength()
-
-    left-- while left > 0 and @text.getCommonAttributesAtRange([left - 1, right])[attributeName]
-    right++ while right < length and @text.getCommonAttributesAtRange([originalLeft, right + 1])[attributeName]
-
-    @documentView.setSelectedRange([left, right])
-    @expireCachedSelectedRange()
-
-  getCachedSelectedRangeFromTextView: ->
-    @cachedSelectedRange ?= @documentView.getSelectedRange()
-
-  expireCachedSelectedRange: ->
-    delete @cachedSelectedRange
-
-  getPositionAtPoint: (point) ->
-    @documentView.getPositionAtPoint(point)
-=======
-    {text} = @document.getTextAndRangeOfAttachment(attachment)
-    text.resizeAttachmentToDimensions(attachment, dimensions)
->>>>>>> 8b5ea13b
+    @document.resizeAttachmentToDimensions(attachment, dimensions)