#= require trix/elements/trix_toolbar_element
#= require trix/elements/trix_document_element
#= require trix/controllers/editor_controller
#= require trix/controllers/editor_element_controller

{makeElement, tagName, handleEvent, defer} = Trix

requiredChildren = ["trix-document", "trix-toolbar"]

Trix.registerElement "trix-editor",
  createdCallback: ->
    @attachedChildren = {}

    handleEvent "trix-element-attached", onElement: this, withCallback: (event) =>
      event.stopPropagation()
      @attachedChildren[tagName(event.target)] = event.target

    findOrCreateInputElement(this)
    findOrCreateToolbarElement(this)
    findOrCreateDocumentElement(this)

  attachedCallback: ->
    @attachedChildrenReady =>
      @initializeEditorController()

  detachedCallback: ->
    @editorController?.unregisterSelectionManager()

  requiredChildrenAttached: ->
    return false for child in requiredChildren when not @attachedChildren[child]
    true

  attachedChildrenReady: (callback) ->
    if @requiredChildrenAttached()
      callback()
    else
      handleEvent "trix-element-attached", onElement: this, withCallback: =>
        @attachedChildrenReady(callback)

  initializeEditorController: ->
    documentElement = @attachedChildren["trix-document"]
    toolbarElement = @attachedChildren["trix-toolbar"]
    inputElement = findInputElement(this)

    @editorController ?= new Trix.EditorController
      toolbarController: toolbarElement.toolbarController
      documentElement: documentElement
      document: Trix.deserializeFromContentType(inputElement.value, "text/html")
      delegate: new Trix.EditorElementController this, documentElement, inputElement

    @editorController.registerSelectionManager()

<<<<<<< HEAD
  findOrCreateToolbarElement = (parentElement) ->
    unless element = parentElement.querySelector("trix-toolbar")
      element = makeElement("trix-toolbar")
      parentElement.insertBefore(element, parentElement.firstChild)
    element

  findOrCreateDocumentElement = (parentElement) ->
    unless element = parentElement.querySelector("trix-document")
      element = makeElement("trix-document")
      if parentElement.hasAttribute("autofocus")
        parentElement.removeAttribute("autofocus")
        element.setAttribute("autofocus", "")
      if placeholder = parentElement.getAttribute("placeholder")
        parentElement.removeAttribute("placeholder")
        element.setAttribute("placeholder", placeholder)
      parentElement.insertBefore(element, null)
    element

  findOrCreateInputElement = (parentElement) ->
    unless element = findInputElement(parentElement)
      name = parentElement.getAttribute("name")
      value = parentElement.getAttribute("value")
      element = makeElement("input", type: "hidden")
      element.name = name if name?
      element.value = value if value?
      parentElement.insertBefore(element, null)
    element

  findInputElement = (parentElement) ->
    parentElement.querySelector("input[type=hidden]")
=======
    @setAttribute("document", @editorController.document.id)

  value:
    get: ->
      findInputElement(this).value

findOrCreateToolbarElement = (parentElement) ->
  unless element = parentElement.querySelector("trix-toolbar")
    element = makeElement("trix-toolbar")
    parentElement.insertBefore(element, parentElement.firstChild)
  element

findOrCreateDocumentElement = (parentElement) ->
  unless element = parentElement.querySelector("trix-document")
    element = makeElement("trix-document")
    if parentElement.hasAttribute("autofocus")
      parentElement.removeAttribute("autofocus")
      element.setAttribute("autofocus", "")
    if placeholder = parentElement.getAttribute("placeholder")
      parentElement.removeAttribute("placeholder")
      element.setAttribute("placeholder", placeholder)
    parentElement.insertBefore(element, null)
  element

findOrCreateInputElement = (parentElement) ->
  unless element = findInputElement(parentElement)
    name = parentElement.getAttribute("name")
    element = makeElement("input", type: "hidden")
    element.name = name if name?
    parentElement.insertBefore(element, null)

  if parentElement.hasAttribute("value")
    element.value = parentElement.getAttribute("value")
    parentElement.removeAttribute("value")

  element

findInputElement = (parentElement) ->
  parentElement.querySelector("input[type=hidden]")
>>>>>>> e004583f
<|MERGE_RESOLUTION|>--- conflicted
+++ resolved
@@ -50,40 +50,6 @@
 
     @editorController.registerSelectionManager()
 
-<<<<<<< HEAD
-  findOrCreateToolbarElement = (parentElement) ->
-    unless element = parentElement.querySelector("trix-toolbar")
-      element = makeElement("trix-toolbar")
-      parentElement.insertBefore(element, parentElement.firstChild)
-    element
-
-  findOrCreateDocumentElement = (parentElement) ->
-    unless element = parentElement.querySelector("trix-document")
-      element = makeElement("trix-document")
-      if parentElement.hasAttribute("autofocus")
-        parentElement.removeAttribute("autofocus")
-        element.setAttribute("autofocus", "")
-      if placeholder = parentElement.getAttribute("placeholder")
-        parentElement.removeAttribute("placeholder")
-        element.setAttribute("placeholder", placeholder)
-      parentElement.insertBefore(element, null)
-    element
-
-  findOrCreateInputElement = (parentElement) ->
-    unless element = findInputElement(parentElement)
-      name = parentElement.getAttribute("name")
-      value = parentElement.getAttribute("value")
-      element = makeElement("input", type: "hidden")
-      element.name = name if name?
-      element.value = value if value?
-      parentElement.insertBefore(element, null)
-    element
-
-  findInputElement = (parentElement) ->
-    parentElement.querySelector("input[type=hidden]")
-=======
-    @setAttribute("document", @editorController.document.id)
-
   value:
     get: ->
       findInputElement(this).value
@@ -120,5 +86,4 @@
   element
 
 findInputElement = (parentElement) ->
-  parentElement.querySelector("input[type=hidden]")
->>>>>>> e004583f
+  parentElement.querySelector("input[type=hidden]")