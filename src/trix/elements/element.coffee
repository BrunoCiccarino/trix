--- conflicted
+++ resolved
@@ -1,6 +1,5 @@
 {cloneFragment, handleEvent, makeElement, makeFragment, triggerEvent} = Trix
 
-<<<<<<< HEAD
 Trix.createElementClass = (constructor = window.HTMLElement) ->
   HTMLElement = class
     @prototype = Object.create constructor.prototype,
@@ -15,8 +14,13 @@
     createdCallback: ->
       @loadStylesheet()
       @loadDefaultContent()
+      handleEvent "element-attached", onElement: this, withCallback: (event) =>
+        @childAttachedCallback(event.target) unless event.target is this
 
     attachedCallback: ->
+      triggerEvent("element-attached", onElement: this)
+
+    childAttachedCallback: ->
 
     detachedCallback: ->
 
@@ -53,52 +57,4 @@
       else if @constructor.defaultHTML?
         makeFragment(@constructor.defaultHTML)
 
-Trix.Element = Trix.createElementClass()
-=======
-class HTMLElement
-  @prototype = Object.create window.HTMLElement.prototype,
-    constructor:
-      writable: true
-      value: this
-
-class Trix.Element extends HTMLElement
-  createdCallback: ->
-    @loadStylesheet()
-    @loadDefaultContent()
-    handleEvent "element-attached", onElement: this, withCallback: (event) =>
-      @childAttachedCallback(event.target) unless event.target is this
-
-  attachedCallback: ->
-    triggerEvent("element-attached", onElement: this)
-
-  childAttachedCallback: ->
-
-  detachedCallback: ->
-
-  loadStylesheet: ->
-    tagName = @tagName.toLowerCase()
-    return if document.querySelector("style[data-tag-name='#{tagName}']")
-
-    element = makeElement("style", type: "text/css")
-    element.setAttribute("data-tag-name", tagName)
-    element.textContent = @getDefaultCSS()
-
-    head = document.querySelector("head")
-    head.insertBefore(element, head.firstChild)
-    element
-
-  loadDefaultContent: ->
-    if @innerHTML is ""
-      if content = @getDefaultContent()
-        @appendChild(content)
-
-  getDefaultCSS: (css = @constructor.defaultCSS) ->
-    css = "%t { display: block }\n#{[css]}"
-    css.replace(/%t/g, @tagName.toLowerCase())
-
-  getDefaultContent: ->
-    if @constructor.defaultContent?
-      cloneFragment(@constructor.defaultContent)
-    else if @constructor.defaultHTML?
-      makeFragment(@constructor.defaultHTML)
->>>>>>> c84ca430
+Trix.Element = Trix.createElementClass()