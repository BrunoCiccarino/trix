--- conflicted
+++ resolved
@@ -7,20 +7,13 @@
         writable: true
         value: this
 
-<<<<<<< HEAD
   class extends HTMLElement
     @defineProperty: (name, descriptor) ->
       Object.defineProperty(@prototype, name, descriptor)
-=======
-class Trix.Element extends HTMLElement
-  createdCallback: ->
-    @loadStylesheet()
-    @loadDefaultContent()
->>>>>>> 3abe5725
 
     createdCallback: ->
       @loadStylesheet()
-      @innerHTML = @constructor.defaultHTML if @constructor.defaultHTML? and @innerHTML is ""
+      @loadDefaultContent()
 
     attachedCallback: ->
 
@@ -32,7 +25,6 @@
       tagName = @tagName.toLowerCase()
       return if document.querySelector("style[data-tag-name='#{tagName}']")
 
-<<<<<<< HEAD
       element = makeElement("style", type: "text/css")
       element.setAttribute("data-tag-name", tagName)
       element.textContent = @getDefaultCSS()
@@ -40,6 +32,11 @@
       head = document.querySelector("head")
       head.insertBefore(element, head.firstChild)
       element
+
+    loadDefaultContent: ->
+      if @innerHTML is ""
+        if content = @getDefaultContent()
+          @appendChild(content)
 
     getDefaultCSS: (css = @constructor.defaultCSS) ->
       selector = @tagName.toLowerCase()
@@ -49,20 +46,10 @@
       css = "%t { display: block }\n#{[css]}"
       css.replace(/%t/g, selector)
 
-Trix.Element = Trix.createElementClass()
-=======
-  loadDefaultContent: ->
-    if @innerHTML is ""
-      if content = @getDefaultContent()
-        @appendChild(content)
+    getDefaultContent: ->
+      if @constructor.defaultContent?
+        cloneFragment(@constructor.defaultContent)
+      else if @constructor.defaultHTML?
+        makeFragment(@constructor.defaultHTML)
 
-  getDefaultCSS: (css = @constructor.defaultCSS) ->
-    css = "%t { display: block }\n#{[css]}"
-    css.replace(/%t/g, @tagName.toLowerCase())
-
-  getDefaultContent: ->
-    if @constructor.defaultContent?
-      cloneFragment(@constructor.defaultContent)
-    else if @constructor.defaultHTML?
-      makeFragment(@constructor.defaultHTML)
->>>>>>> 3abe5725
+Trix.Element = Trix.createElementClass()