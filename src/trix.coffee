#= require_self
#= require trix/core
#= require trix/config
#= require trix/elements/trix_editor_element

@Trix =
<<<<<<< HEAD
  config: {}

  isSupported: (config = {}) ->
    trixSupport = new BrowserSupport().getTrixSupport()

    switch config.mode ? "full"
      when "full"
        trixSupport.fullEditor
      when "degraded"
        trixSupport.degradedEditor
      else
        false

  install: (config) ->
    if @isSupported(config)
      installer = new Installer config
      installer.run()
      installer.editor

class BrowserSupport
  required:
    "addEventListener" of document and
    "createTreeWalker" of document and
    "getComputedStyle" of window and
    "getSelection"     of window

  caretPosition:
    "caretPositionFromPoint" of document or
    "caretRangeFromPoint"    of document or
    "createTextRange"        of document.createElement("body")

  getTrixSupport: ->
    degradedEditor: @required
    fullEditor: @required and @caretPosition


class Installer
  constructor: (@config = {}) ->
    for key in ["textarea", "toolbar"]
      @config["#{key}Element"] = getElement(@config[key])
      delete @config[key]
    @config.autofocus ?= @config.textareaElement.hasAttribute("autofocus")

  run: ->
    @config.documentElement = @createDocumentElement()
    @createStyleSheet()
    @editor = @createEditor()

  createEditor: ->
    switch @config.mode ? "full"
      when "full"
        new Trix.EditorController @config
      when "degraded"
        new Trix.DegradedEditorController @config

  styleSheetId = "trix-styles"

  createStyleSheet: ->
    if !document.getElementById(styleSheetId) and Trix.CSS
      element = document.createElement("style")
      element.setAttribute("type", "text/css")
      element.setAttribute("id", styleSheetId)
      element.appendChild(document.createTextNode(Trix.CSS))
      document.querySelector("head").appendChild(element)

  documentElementAttributes =
    contenteditable: "true"
    autocorrect: "off"

  createDocumentElement: ->
    textarea = @config.textareaElement

    element = document.createElement("div")
    element.setAttribute(key, value) for key, value of documentElementAttributes

    if placeholder = textarea.getAttribute("placeholder")
      element.setAttribute("data-placeholder", placeholder)

    element.className = textarea.className
    element.classList.add("trix-editor")

    if @config.className
      for className in @config.className.split(" ")
        element.classList.add(className)

    element.style.minHeight = textarea.offsetHeight + "px"
    textarea.style["display"] = "none"
    textarea.parentElement.insertBefore(element, textarea)

    disableObjectResizing(element)
    element

  getElement = (elementOrId) ->
    if typeof(elementOrId) is "string"
      document.getElementById(elementOrId)
    else
      elementOrId

  disableObjectResizing = (element) ->
    if element instanceof FocusEvent
      event = element
      document.execCommand("enableObjectResizing", false, false)
      event.target.removeEventListener("focus", disableObjectResizing)
    else
      {handleEvent} = Trix
      if document.queryCommandSupported?("enableObjectResizing")
        handleEvent "focus", onElement: element, withCallback: disableObjectResizing, inPhase: "capturing"
      handleEvent "mscontrolselect", onElement: element, preventDefault: true
=======
  config:
    useMobileInputMode: ->
      /iPhone|iPad|Android|Windows Phone/.test(navigator.userAgent)
>>>>>>> b29d51f2
<|MERGE_RESOLUTION|>--- conflicted
+++ resolved
@@ -4,117 +4,6 @@
 #= require trix/elements/trix_editor_element
 
 @Trix =
-<<<<<<< HEAD
-  config: {}
-
-  isSupported: (config = {}) ->
-    trixSupport = new BrowserSupport().getTrixSupport()
-
-    switch config.mode ? "full"
-      when "full"
-        trixSupport.fullEditor
-      when "degraded"
-        trixSupport.degradedEditor
-      else
-        false
-
-  install: (config) ->
-    if @isSupported(config)
-      installer = new Installer config
-      installer.run()
-      installer.editor
-
-class BrowserSupport
-  required:
-    "addEventListener" of document and
-    "createTreeWalker" of document and
-    "getComputedStyle" of window and
-    "getSelection"     of window
-
-  caretPosition:
-    "caretPositionFromPoint" of document or
-    "caretRangeFromPoint"    of document or
-    "createTextRange"        of document.createElement("body")
-
-  getTrixSupport: ->
-    degradedEditor: @required
-    fullEditor: @required and @caretPosition
-
-
-class Installer
-  constructor: (@config = {}) ->
-    for key in ["textarea", "toolbar"]
-      @config["#{key}Element"] = getElement(@config[key])
-      delete @config[key]
-    @config.autofocus ?= @config.textareaElement.hasAttribute("autofocus")
-
-  run: ->
-    @config.documentElement = @createDocumentElement()
-    @createStyleSheet()
-    @editor = @createEditor()
-
-  createEditor: ->
-    switch @config.mode ? "full"
-      when "full"
-        new Trix.EditorController @config
-      when "degraded"
-        new Trix.DegradedEditorController @config
-
-  styleSheetId = "trix-styles"
-
-  createStyleSheet: ->
-    if !document.getElementById(styleSheetId) and Trix.CSS
-      element = document.createElement("style")
-      element.setAttribute("type", "text/css")
-      element.setAttribute("id", styleSheetId)
-      element.appendChild(document.createTextNode(Trix.CSS))
-      document.querySelector("head").appendChild(element)
-
-  documentElementAttributes =
-    contenteditable: "true"
-    autocorrect: "off"
-
-  createDocumentElement: ->
-    textarea = @config.textareaElement
-
-    element = document.createElement("div")
-    element.setAttribute(key, value) for key, value of documentElementAttributes
-
-    if placeholder = textarea.getAttribute("placeholder")
-      element.setAttribute("data-placeholder", placeholder)
-
-    element.className = textarea.className
-    element.classList.add("trix-editor")
-
-    if @config.className
-      for className in @config.className.split(" ")
-        element.classList.add(className)
-
-    element.style.minHeight = textarea.offsetHeight + "px"
-    textarea.style["display"] = "none"
-    textarea.parentElement.insertBefore(element, textarea)
-
-    disableObjectResizing(element)
-    element
-
-  getElement = (elementOrId) ->
-    if typeof(elementOrId) is "string"
-      document.getElementById(elementOrId)
-    else
-      elementOrId
-
-  disableObjectResizing = (element) ->
-    if element instanceof FocusEvent
-      event = element
-      document.execCommand("enableObjectResizing", false, false)
-      event.target.removeEventListener("focus", disableObjectResizing)
-    else
-      {handleEvent} = Trix
-      if document.queryCommandSupported?("enableObjectResizing")
-        handleEvent "focus", onElement: element, withCallback: disableObjectResizing, inPhase: "capturing"
-      handleEvent "mscontrolselect", onElement: element, preventDefault: true
-=======
   config:
     useMobileInputMode: ->
-      /iPhone|iPad|Android|Windows Phone/.test(navigator.userAgent)
->>>>>>> b29d51f2
+      /iPhone|iPad|Android|Windows Phone/.test(navigator.userAgent)