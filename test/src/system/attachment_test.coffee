editorModule "Attachments", template: "editor_with_image"

editorTest "moving an image by drag and drop", (expectDocument) ->
  typeCharacters "!", ->
    moveCursor direction: "right", times: 1, (coordinates) ->
      img = document.activeElement.querySelector("img")
      triggerEvent(img, "mousedown")
      after 1, ->
        dragToCoordinates coordinates, ->
          expectDocument "!a#{Trix.OBJECT_REPLACEMENT_CHARACTER}b\n"

editorTest "removing an image", (expectDocument) ->
  after 20, ->
    clickElement getFigure(), ->
      closeButton = getFigure().querySelector(".attachment__remover")
      clickElement closeButton, ->
        expectDocument "ab\n"

editorTest "editing an image caption", (expectDocument) ->
  clickElement findElement("figure"), ->
    clickElement findElement("figcaption"), ->
      ok findElement("textarea")
      findElement("textarea").focus()
      findElement("textarea").value = "my caption"
      pressKey "return", ->
        ok not findElement("textarea")
        expectAttributes [2, 3], caption: "my caption"
        expectDocument "ab#{Trix.OBJECT_REPLACEMENT_CHARACTER}\n"

getFigure = ->
<<<<<<< HEAD
  getEditorElement().querySelector("figure")
=======
  findElement("figure")

findElement = (selector) ->
  getDocumentElement().querySelector(selector)
>>>>>>> 36c094eb
<|MERGE_RESOLUTION|>--- conflicted
+++ resolved
@@ -28,11 +28,7 @@
         expectDocument "ab#{Trix.OBJECT_REPLACEMENT_CHARACTER}\n"
 
 getFigure = ->
-<<<<<<< HEAD
-  getEditorElement().querySelector("figure")
-=======
   findElement("figure")
 
 findElement = (selector) ->
-  getDocumentElement().querySelector(selector)
->>>>>>> 36c094eb
+  getEditorElement().querySelector(selector)