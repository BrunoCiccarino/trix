#= require_self
#= require ./documents
#= require ./inspector/inspector_controller

{handleEvent, defer} = Trix

addEventListener "DOMContentLoaded", ->
  defer ->
    editorElement = document.querySelector("trix-editor")
    inspectorElement = document.querySelector("#inspector")
    inspectorController = new Trix.InspectorController inspectorElement, editorElement.editorController
    inspectorElement.style.visibility = "visible"

    handleEvent "selectionchange", onElement: editorElement, withCallback: ->
      inspectorController.render()

    handleEvent "trix-render", onElement: editorElement, withCallback: ->
      inspectorController.render()
      inspectorController.incrementRenderCount()

    handleEvent "trix-attachment-add", onElement: editorElement, withCallback: (event) ->
      {attachment} = event
      if {file} = attachment
        uploadAttachment(attachment)
      else
        saveAttachment(attachment)

    handleEvent "trix-attachment-remove", onElement: editorElement, withCallback: (event) ->
      {attachment} = event
      removeAttachment(attachment)

<<<<<<< HEAD
    didChangeSelection: ->
      inspectorController?.render()

    didChangeDocument: ->
      inspectorController?.render()

    didRenderDocumentElement: ->
      inspectorController?.incrementRenderCount()

    didThrowError: (error, details) ->
      console.error("Trix error: %s\n%s", error.toString(), error.stack)
      document.getElementById("trix-debug").classList.add("error")
      @errors ?= []
      @errors.push({error, details})

    didPaste: (paste) ->
      @pastes ?= []
      @pastes.push(paste)

=======
>>>>>>> b29d51f2
saveAttachment = (attachment) ->
  item = document.createElement("li")
  item.setAttribute("id", "attachment_#{attachment.id}")
  item.textContent = "#{attachment.getFilename() ? attachment.getURL()} "

  link = document.createElement("a")
  link.setAttribute("href", "#")
  link.textContent = "(remove)"
  link.addEventListener "click",  (event) ->
    event.preventDefault()
    attachment.remove()

  item.appendChild(link)
  document.getElementById("attachments").appendChild(item)

removeAttachment = (attachment) ->
  if item = document.getElementById("attachment_#{attachment.id}")
    item.parentElement.removeChild(item)

uploadAttachment = (attachment) ->
  {file} = attachment
  e = (string) -> encodeURIComponent(string)
  url = "/attachments?contentType=#{e(file.type)}&filename=#{e(file.name)}"

  xhr = new XMLHttpRequest
  xhr.open("POST", url, true)
  xhr.setRequestHeader("Content-Type", "application/octet-stream")
  xhr.onreadystatechange = (response) =>
    if xhr.readyState is 4
      if xhr.status is 200
        progress = 0
        fakeProgress = =>
          attachment.setUploadProgress(progress)
          if progress is 100
            attributes = JSON.parse(xhr.responseText)
            attributes.href = attributes.url
            attachment.setAttributes(attributes)
          else
            progress += 5
            setTimeout(fakeProgress, 30)
        fakeProgress()
      else
        console.warn "Host failed to upload file:", file
  xhr.send(file)<|MERGE_RESOLUTION|>--- conflicted
+++ resolved
@@ -29,28 +29,6 @@
       {attachment} = event
       removeAttachment(attachment)
 
-<<<<<<< HEAD
-    didChangeSelection: ->
-      inspectorController?.render()
-
-    didChangeDocument: ->
-      inspectorController?.render()
-
-    didRenderDocumentElement: ->
-      inspectorController?.incrementRenderCount()
-
-    didThrowError: (error, details) ->
-      console.error("Trix error: %s\n%s", error.toString(), error.stack)
-      document.getElementById("trix-debug").classList.add("error")
-      @errors ?= []
-      @errors.push({error, details})
-
-    didPaste: (paste) ->
-      @pastes ?= []
-      @pastes.push(paste)
-
-=======
->>>>>>> b29d51f2
 saveAttachment = (attachment) ->
   item = document.createElement("li")
   item.setAttribute("id", "attachment_#{attachment.id}")
