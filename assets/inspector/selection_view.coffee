--- conflicted
+++ resolved
@@ -5,15 +5,9 @@
   render: ->
     frozen = @composition.hasFrozenSelection()
 
-<<<<<<< HEAD
-    if selectedRange = @composition.getSelectedRange()
-      range = @composition.document.rangeFromLocationRange(selectedRange)
-      @element.innerHTML = "Selection: #{JSON.stringify(selectedRange)} -> #{JSON.stringify(range)}"
-=======
     if range = @composition.getLocationRange()
       description = if range.isCollapsed() then "Location" else "Location range"
       @element.innerHTML = "#{description}: #{JSON.stringify(range)}"
->>>>>>> 8b5ea13b
       @element.innerHTML += " (Frozen)" if frozen
     else
       @element.innerHTML = "(No Selection)"