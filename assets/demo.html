<!doctype html>
<html>
  <head>
    <meta charset="UTF-8">
    <meta name="viewport" content="width=device-width, initial-scale=1, user-scalable=no">
    <script type="text/javascript" src="trix.js"></script>
    <script type="text/javascript" src="demo.js"></script>
    <style type="text/css">
      #text {
        width: 90%;
        max-width: 450px;
        min-height: 300px;
        border: 1px solid #aaa;
        border-radius: 5px;
        padding: 5px 10px;
        outline: 0;
        font-size: 16px;
      }

      #text a,
      #text a:visited {
        color: blue;
      }

      #debug {
        white-space: pre-wrap;
      }

      .trix-toolbar {
        padding: 10px 0;
        white-space: collapse;
      }

      .trix-toolbar a.button {
        border: 1px solid #aaa;
        border-radius: 3px;
        padding: 3px 10px;
        color: #333;
        text-decoration: none;
        font-size: 12px;
      }

      .trix-toolbar a.button.active {
        background: #d3e6fd;
      }

      .trix-toolbar a.button[data-attribute=bold] {
        font-weight: bold;
      }

      .trix-toolbar a.button[data-attribute=italic] {
        font-style: italic;
      }

      .trix-toolbar a.button[data-attribute=href] {
        text-decoration: underline;
      }

      .trix-toolbar a.button[data-attribute=code] {
        font-family: monospace;
      }

      .trix-toolbar .dialog {
        display: none;
        padding-top: 10px;
      }

      .trix-toolbar .dialog.active {
        display: block;
      }

      textarea.debug {
        width: 90%;
        max-width: 450px;
        min-height: 150px;
        border: 1px solid #aaa;
        padding: 5px 10px;
        outline: 0;
        font-size: 12px;
      }
    </style>
  </head>
  <body>
    <div class="trix-toolbar" id="toolbar">
      <a class="button" href="#" data-attribute="bold">Bold</a>
      <a class="button" href="#" data-attribute="italic">Italic</a>
      <a class="button" href="#" data-attribute="href">Link</a>
<<<<<<< HEAD
=======
      <a class="button" href="#" data-attribute="attachment">Image</a>
      <a class="button" href="#" data-attribute="code">Code</a>
>>>>>>> 2270cf21

      <div class="dialog" data-attribute="href">
        <input type="text" name="href" placeholder="Enter a URL...">
        <input type="button" value="Save link" data-method="setAttribute">
        <input type="button" value="Unlink" data-method="removeAttribute">
      </div>
    </div>
    <textarea id="text" placeholder="Type some rich text!" autofocus></textarea>
    <pre id="debug"></pre>
    <textarea id="data" class="debug">[{"string":"Hello, ","attributes":{}},{"string":"rich","attributes":{"bold":true,"italic":true}},{"string":" ","attributes":{"italic":true}},{"string":"tex","attributes":{"italic":true,"href":"http://basecamp.com"}},{"string":"t","attributes":{"href":"http://basecamp.com"}},{"string":"!\n\n","attributes":{}},{"attachment":{"contentType":"image/png","url":"basecamp.png"},"attributes":{}}]</textarea>
  </body>
</html><|MERGE_RESOLUTION|>--- conflicted
+++ resolved
@@ -85,11 +85,7 @@
       <a class="button" href="#" data-attribute="bold">Bold</a>
       <a class="button" href="#" data-attribute="italic">Italic</a>
       <a class="button" href="#" data-attribute="href">Link</a>
-<<<<<<< HEAD
-=======
-      <a class="button" href="#" data-attribute="attachment">Image</a>
       <a class="button" href="#" data-attribute="code">Code</a>
->>>>>>> 2270cf21
 
       <div class="dialog" data-attribute="href">
         <input type="text" name="href" placeholder="Enter a URL...">
